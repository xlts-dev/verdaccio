--- conflicted
+++ resolved
@@ -64,22 +64,12 @@
 
   // all URL-safe characters and "@" for issue #75
   return !(
-<<<<<<< HEAD
     !normalizedName.match(/^[-a-zA-Z0-9_.!~*'()@]+$/) ||
     normalizedName.charAt(0) === '.' || // ".bin", etc.
     normalizedName.charAt(0) === '-' || // "-" is reserved by couchdb
     normalizedName === 'node_modules' ||
     normalizedName === '__proto__' ||
-    normalizedName === 'package.json' ||
     normalizedName === 'favicon.ico'
-=======
-    !name.match(/^[-a-zA-Z0-9_.!~*'()@]+$/) ||
-    name.charAt(0) === '.' || // ".bin", etc.
-    name.charAt(0) === '-' || // "-" is reserved by couchdb
-    name === 'node_modules' ||
-    name === '__proto__' ||
-    name === 'favicon.ico'
->>>>>>> 0e252fc4
   );
 }
 
@@ -218,14 +208,14 @@
 /**
  * Parse an internet address
  * Allow:
-    - https:localhost:1234        - protocol + host + port
-    - localhost:1234              - host + port
-    - 1234                        - port
-    - http::1234                  - protocol + port
-    - https://localhost:443/      - full url + https
-    - http://[::1]:443/           - ipv6
-    - unix:/tmp/http.sock         - unix sockets
-    - https://unix:/tmp/http.sock - unix sockets (https)
+ - https:localhost:1234        - protocol + host + port
+ - localhost:1234              - host + port
+ - 1234                        - port
+ - http::1234                  - protocol + port
+ - https://localhost:443/      - full url + https
+ - http://[::1]:443/           - ipv6
+ - unix:/tmp/http.sock         - unix sockets
+ - https://unix:/tmp/http.sock - unix sockets (https)
  * @param {*} urlAddress the internet address definition
  * @return {Object|Null} literal object that represent the address parsed
  */
