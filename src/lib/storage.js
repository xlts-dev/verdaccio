--- conflicted
+++ resolved
@@ -321,33 +321,21 @@
           { end: false }
         );
         lstream.on('error', function(err) {
-<<<<<<< HEAD
           self.logger.error({ err: err }, 'uplink error: @{err.message}');
-          cb(), (cb = function() {});
-        });
-        lstream.on('end', function() {
-          cb(), (cb = function() {});
-=======
-          self.logger.error({err: err}, 'uplink error: @{err.message}');
           cb();
           cb = function() {};
         });
         lstream.on('end', function() {
           cb();
           cb = function() {};
->>>>>>> 056d396b
         });
 
         stream.abort = function() {
           if (lstream.abort) {
             lstream.abort();
           }
-<<<<<<< HEAD
-          cb(), (cb = function() {});
-=======
           cb();
           cb = function() {};
->>>>>>> 056d396b
         };
       },
       // executed after all series
