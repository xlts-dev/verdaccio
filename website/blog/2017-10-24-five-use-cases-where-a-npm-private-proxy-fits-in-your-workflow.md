--- conflicted
+++ resolved
@@ -155,11 +155,7 @@
 
 ## Wrap
 
-<<<<<<< HEAD
-Verdaccio is not the unique solution available, others have also some sort of OSS support. But not all is completely free. Verdaccio inherits from Sinopia [the plugin ecosystem for authentication](https://github.com/verdaccio/verdaccio/blob/master/wiki/plugins.md#sinopia-legacy-plugins) which is completely free an compatible with LDAP, Active Directory or Atlassian Crowd.
-=======
-Verdaccio is not he unique solution available, others have also some sort of OSS support. But not all is completely free. Verdaccio inherits from Sinopia [the plugin ecosystem for authentication](https://github.com/verdaccio/verdaccio/blob/master/docs/plugins.md#sinopia-legacy-plugins) which is completely free an compatible with LDAP, Active Directory or Atlassian Crowd.
->>>>>>> 59d9d51a
+Verdaccio is not the unique solution available, others have also some sort of OSS support. But not all is completely free. Verdaccio inherits from Sinopia [the plugin ecosystem for authentication](https://github.com/verdaccio/verdaccio/blob/master/docs/plugins.md#sinopia-legacy-plugins) which is completely free an compatible with LDAP, Active Directory or Atlassian Crowd.
 
 [local-npm](https://github.com/local-npm/local-npm) seems a quite good solution if you need only a offline proxy. [codebox-npm](https://github.com/craftship/codebox-npm) if you ony rely on Github auth and AWS as a platform and [Nexus3](https://www.sonatype.com/nexus-repository-oss) when you need to scale properly.
 
