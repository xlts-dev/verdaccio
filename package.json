{
  "name": "verdaccio",
<<<<<<< HEAD
  "version": "4.0.0-alpha.4",
=======
  "version": "3.11.3",
>>>>>>> c4b1e155
  "description": "Private npm repository server",
  "author": {
    "name": "Verdaccio Maintainers",
    "email": "verdaccio.npm@gmail.com"
  },
  "repository": {
    "type": "git",
    "url": "git://github.com/verdaccio/verdaccio"
  },
  "main": "build/index.js",
  "bin": {
    "verdaccio": "./bin/verdaccio"
  },
  "dependencies": {
<<<<<<< HEAD
    "@verdaccio/file-locking": "0.0.7",
    "@verdaccio/local-storage": "2.0.0-beta.1",
    "@verdaccio/streams": "2.0.0-beta.0",
    "JSONStream": "1.3.4",
    "async": "2.6.1",
    "body-parser": "1.18.3",
    "bunyan": "1.8.12",
    "chalk": "2.4.1",
    "commander": "2.18.0",
    "compression": "1.7.3",
    "cookies": "0.7.2",
    "cors": "2.8.4",
=======
    "@verdaccio/file-locking": "0.0.8",
    "@verdaccio/local-storage": "1.1.4",
    "@verdaccio/streams": "1.0.0",
    "JSONStream": "1.3.5",
    "async": "2.6.1",
    "body-parser": "1.18.3",
    "bunyan": "1.8.12",
    "chalk": "2.4.2",
    "commander": "2.19.0",
    "compression": "1.7.3",
    "cookies": "0.7.3",
    "cors": "2.8.5",
>>>>>>> c4b1e155
    "date-fns": "1.29.0",
    "express": "4.16.4",
    "global": "4.3.2",
    "handlebars": "4.0.12",
    "http-errors": "1.7.1",
<<<<<<< HEAD
    "js-base64": "2.4.9",
=======
    "js-base64": "2.5.1",
>>>>>>> c4b1e155
    "js-string-escape": "1.0.1",
    "js-yaml": "3.12.1",
    "jsonwebtoken": "8.4.0",
    "lockfile": "1.0.4",
    "lodash": "4.17.11",
<<<<<<< HEAD
    "lunr-mutable-indexes": "2.3.1",
    "marked": "0.5.1",
    "mime": "2.3.1",
=======
    "lunr": "0.7.0",
    "marked": "0.6.0",
    "mime": "2.4.0",
>>>>>>> c4b1e155
    "minimatch": "3.0.4",
    "mkdirp": "0.5.1",
    "mv": "2.1.1",
    "pkginfo": "0.4.1",
    "request": "2.88.0",
<<<<<<< HEAD
    "semver": "5.5.1",
    "verdaccio-audit": "1.1.0",
    "verdaccio-htpasswd": "1.0.1",
    "verror": "1.10.0"
=======
    "semver": "5.6.0",
    "verdaccio-audit": "1.1.0",
    "verdaccio-htpasswd": "0.2.3"
>>>>>>> c4b1e155
  },
  "devDependencies": {
    "@commitlint/cli": "7.2.1",
    "@commitlint/config-conventional": "7.1.2",
    "@material-ui/core": "3.1.0",
    "@material-ui/icons": "3.0.1",
    "@verdaccio/babel-preset": "0.0.3",
    "@verdaccio/types": "4.1.4",
    "autosuggest-highlight": "3.1.1",
    "bundlesize": "0.17.0",
    "codecov": "3.1.0",
    "cross-env": "5.2.0",
    "css-loader": "0.28.10",
    "emotion": "9.2.12",
    "enzyme": "3.6.0",
    "enzyme-adapter-react-16": "1.5.0",
    "eslint": "5.10.0",
    "eslint-config-google": "0.11.0",
    "eslint-config-prettier": "3.3.0",
    "eslint-loader": "2.1.1",
    "eslint-plugin-babel": "5.3.0",
    "eslint-plugin-flowtype": "3.2.0",
    "eslint-plugin-import": "2.14.0",
    "eslint-plugin-jest": "22.1.2",
    "eslint-plugin-jsx-a11y": "6.1.2",
    "eslint-plugin-prettier": "3.0.0",
    "eslint-plugin-react": "7.11.1",
    "eslint-plugin-verdaccio": "0.0.5",
    "file-loader": "2.0.0",
    "flow-bin": "0.81.0",
    "flow-runtime": "0.17.0",
    "friendly-errors-webpack-plugin": "1.7.0",
    "github-markdown-css": "2.10.0",
    "html-webpack-plugin": "3.2.0",
    "husky": "0.15.0-rc.8",
    "identity-obj-proxy": "3.0.0",
    "in-publish": "2.0.0",
    "jest": "23.6.0",
    "jest-environment-jsdom": "23.4.0",
    "jest-environment-jsdom-global": "1.1.0",
    "jest-environment-node": "23.4.0",
    "lint-staged": "7.3.0",
    "localstorage-memory": "1.0.2",
    "mini-css-extract-plugin": "0.4.3",
    "node-mocks-http": "1.7.0",
    "node-sass": "4.9.3",
    "normalize.css": "8.0.0",
    "optimize-css-assets-webpack-plugin": "5.0.1",
    "ora": "1.4.0",
    "prettier": "1.14.3",
    "prop-types": "15.6.2",
    "puppeteer": "1.8.0",
    "react": "16.4.2",
    "react-autosuggest": "9.4.2",
    "react-dom": "16.4.2",
    "react-emotion": "9.2.12",
    "react-hot-loader": "4.2.0",
    "react-router": "4.3.1",
    "react-router-dom": "4.2.2",
    "resolve-url-loader": "3.0.0",
    "rimraf": "2.6.2",
    "sass-loader": "7.1.0",
    "source-map-loader": "0.2.4",
    "standard-version": "4.4.0",
    "style-loader": "0.23.0",
    "stylelint": "9.9.0",
    "stylelint-config-recommended": "2.1.0",
    "stylelint-config-recommended-scss": "3.2.0",
    "stylelint-config-styled-components": "0.1.1",
    "stylelint-processor-styled-components": "1.5.1",
    "stylelint-scss": "3.3.1",
    "stylelint-webpack-plugin": "0.10.5",
    "supertest": "3.3.0",
    "typeface-roboto": "0.0.54",
    "url-loader": "1.1.1",
    "verdaccio-auth-memory": "0.0.4",
    "verdaccio-memory": "2.0.0-beta.0",
    "webpack": "4.20.2",
    "webpack-bundle-analyzer": "3.0.2",
    "webpack-cli": "3.1.1",
    "webpack-dev-server": "3.1.14",
    "webpack-merge": "4.1.4",
    "whatwg-fetch": "3.0.0"
  },
  "keywords": [
    "private",
    "package",
    "repository",
    "registry",
    "enterprise",
    "modules",
    "proxy",
    "server",
    "verdaccio"
  ],
  "scripts": {
    "release": "standard-version -a -s",
    "prepublish": "in-publish && npm run build:webui && npm run code:build || not-in-publish",
    "flow": "flow check",
    "pretest": "npm run code:build",
    "test": "npm run test:unit",
    "test:clean": "npx jest --clearCache",
    "test:unit": "cross-env NODE_ENV=test BABEL_ENV=test TZ=UTC FORCE_COLOR=1 jest --config ./jest.config.js --maxWorkers 2 --passWithNoTests",
    "test:functional": "cross-env NODE_ENV=test jest --config ./test/jest.config.functional.js --testPathPattern ./test/functional/index* --passWithNoTests",
    "test:e2e": "cross-env BABEL_ENV=test jest --config ./test/jest.config.e2e.js",
    "test:size": "bundlesize",
    "test:all": "npm run build:webui && npm run test && npm run test:functional && npm run test:e2e && npm run test:size",
    "pre:ci": "npm run lint && npm run build:webui",
    "coverage:publish": "codecov",
    "lint": "npm run flow && npm run lint:js && npm run lint:css",
    "lint:js": "eslint .",
    "lint:css": "stylelint 'src/webui/**/styles.js'",
    "dev:start": "cross-env BABEL_ENV=registry babel-node src/lib/cli",
    "code:build": "cross-env BABEL_ENV=registry babel src/ --out-dir build/ --ignore src/webui/ --copy-files",
    "code:docker-build": "cross-env BABEL_ENV=registry-docker babel src/ --out-dir build/ --ignore src/webui/ --copy-files",
    "pre:webpack": "rimraf static/*",
    "dev:webui": "cross-env BABEL_ENV=ui babel-node tools/dev.server.js",
    "build:webui": "npm run pre:webpack && cross-env BABEL_ENV=ui webpack --config tools/webpack.prod.config.babel.js",
    "build:docker": "docker build -t verdaccio . --no-cache",
    "build:docker:rpi": "docker build -f Dockerfile.rpi -t verdaccio:rpi ."
  },
  "engines": {
    "node": ">=6.12.0",
    "npm": ">=3"
  },
  "preferGlobal": true,
  "publishConfig": {
    "registry": "https://registry.npmjs.org/"
  },
  "husky": {
    "hooks": {
      "pre-commit": "lint-staged && commitlint -e $GIT_PARAMS"
    }
  },
  "lint-staged": {
    "linters": {
      "*.yaml": [
        "prettier --parser yaml --no-config --single-quote --write",
        "git add"
      ],
      "*": [
        "eslint .",
        "prettier --write",
        "git add"
      ]
    },
    "ignore": [
      "*.json"
    ]
  },
  "bundlesize": [
    {
      "path": "./static/vendor*.js",
      "maxSize": "200 kB"
    },
    {
      "path": "./static/[0-9].*.js",
      "maxSize": "20 kB"
    },
    {
      "path": "./static/[1-9].*.css",
      "maxSize": "5 kB"
    },
    {
      "path": "./static/0.*.css",
      "maxSize": "45 kB"
    },
    {
      "path": "./build/**/*.js",
      "maxSize": "5.90 kB"
    }
  ],
  "license": "MIT",
  "commitlint": {
    "extends": [
      "@commitlint/config-conventional"
    ]
  },
  "collective": {
    "type": "opencollective",
    "url": "https://opencollective.com/verdaccio",
    "logo": "https://opencollective.com/verdaccio/logo.txt"
  }
}<|MERGE_RESOLUTION|>--- conflicted
+++ resolved
@@ -1,10 +1,6 @@
 {
   "name": "verdaccio",
-<<<<<<< HEAD
   "version": "4.0.0-alpha.4",
-=======
-  "version": "3.11.3",
->>>>>>> c4b1e155
   "description": "Private npm repository server",
   "author": {
     "name": "Verdaccio Maintainers",
@@ -19,8 +15,7 @@
     "verdaccio": "./bin/verdaccio"
   },
   "dependencies": {
-<<<<<<< HEAD
-    "@verdaccio/file-locking": "0.0.7",
+    "@verdaccio/file-locking": "0.0.8",
     "@verdaccio/local-storage": "2.0.0-beta.1",
     "@verdaccio/streams": "2.0.0-beta.0",
     "JSONStream": "1.3.4",
@@ -32,59 +27,29 @@
     "compression": "1.7.3",
     "cookies": "0.7.2",
     "cors": "2.8.4",
-=======
-    "@verdaccio/file-locking": "0.0.8",
-    "@verdaccio/local-storage": "1.1.4",
-    "@verdaccio/streams": "1.0.0",
-    "JSONStream": "1.3.5",
-    "async": "2.6.1",
-    "body-parser": "1.18.3",
-    "bunyan": "1.8.12",
-    "chalk": "2.4.2",
-    "commander": "2.19.0",
-    "compression": "1.7.3",
-    "cookies": "0.7.3",
-    "cors": "2.8.5",
->>>>>>> c4b1e155
     "date-fns": "1.29.0",
-    "express": "4.16.4",
+    "express": "4.16.3",
     "global": "4.3.2",
     "handlebars": "4.0.12",
     "http-errors": "1.7.1",
-<<<<<<< HEAD
     "js-base64": "2.4.9",
-=======
-    "js-base64": "2.5.1",
->>>>>>> c4b1e155
     "js-string-escape": "1.0.1",
-    "js-yaml": "3.12.1",
-    "jsonwebtoken": "8.4.0",
+    "js-yaml": "3.12.0",
+    "jsonwebtoken": "8.3.0",
     "lockfile": "1.0.4",
     "lodash": "4.17.11",
-<<<<<<< HEAD
     "lunr-mutable-indexes": "2.3.1",
     "marked": "0.5.1",
     "mime": "2.3.1",
-=======
-    "lunr": "0.7.0",
-    "marked": "0.6.0",
-    "mime": "2.4.0",
->>>>>>> c4b1e155
     "minimatch": "3.0.4",
     "mkdirp": "0.5.1",
     "mv": "2.1.1",
     "pkginfo": "0.4.1",
     "request": "2.88.0",
-<<<<<<< HEAD
     "semver": "5.5.1",
     "verdaccio-audit": "1.1.0",
     "verdaccio-htpasswd": "1.0.1",
     "verror": "1.10.0"
-=======
-    "semver": "5.6.0",
-    "verdaccio-audit": "1.1.0",
-    "verdaccio-htpasswd": "0.2.3"
->>>>>>> c4b1e155
   },
   "devDependencies": {
     "@commitlint/cli": "7.2.1",
