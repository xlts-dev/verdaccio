var express = require('express')
  , cookies = require('cookies')
  , utils = require('./utils')
  , Storage = require('./storage')
  , Config = require('./config')
  , UError = require('./error').UserError
  , Middleware = require('./middleware')
  , Logger = require('./logger')
  , Cats = require('./status-cats')
  , basic_auth = Middleware.basic_auth
  , validate_name = Middleware.validate_name
  , media = Middleware.media
  , expect_json = Middleware.expect_json
  , Handlebars = require('handlebars')
  , fs = require('fs')
  , localList = require('./local-list')
  , search = require('./search')
  , _ = require('underscore')
  , users = require('./users')
  , marked = require('marked');

function match(regexp) {
	return function(req, res, next, value, name) {
		if (regexp.exec(value)) {
			next()
		} else {
			next('route')
		}
	}
}

module.exports = function(config_hash) {
	var config = new Config(config_hash)
	  , storage = new Storage(config);

	search.configureStorage(storage);

	var can = function(action) {
		return function(req, res, next) {
			if (config['allow_'+action](req.params.package, req.remoteUser)) {
				next()
			} else {
				if (!req.remoteUser) {
					if (req.remoteUserError) {
						var message = "can't "+action+' restricted package, ' + req.remoteUserError
					} else {
						var message = "can't "+action+" restricted package without auth, did you forget 'npm set always-auth true'?"
					}
					next(new UError({
						status: 403,
						message: message,
					}))
				} else {
					next(new UError({
						status: 403,
						message: 'user '+req.remoteUser+' not allowed to '+action+' it'
					}))
				}
			}
		}
	}

	var app = express()

	// run in production mode by default, just in case
	// it shouldn't make any difference anyway
	app.set('env', process.env.NODE_ENV || 'production')

	function error_reporting_middleware(req, res, next) {
		var calls = 0
		res.report_error = res.report_error || function(err) {
			calls++
			if (err.status && err.status >= 400 && err.status < 600) {
				if (calls == 1) {
					res.status(err.status)
					res.send({error: err.message || 'unknown error'})
				}
			} else {
				Logger.logger.error({err: err}, 'unexpected error: @{!err.message}\n@{err.stack}')
				if (!res.status || !res.send) {
					Logger.logger.error('this is an error in express.js, please report this')
					res.destroy()
				} else if (calls == 1) {
					res.status(500)
					res.send({error: 'internal server error'})
				} else {
					// socket should be already closed
				}
			}
		}
		next()
	}

	app.use(error_reporting_middleware)
	app.use(Middleware.log_and_etagify)
	app.use(function(req, res, next) {
		res.setHeader('X-Powered-By', config.user_agent)
		next()
	})
	app.use(Cats.middleware)
	app.use(basic_auth(function(user, pass, cb) {
		config.authenticate(user, pass, cb)
	}))
	app.use(express.json({strict: false, limit: config.max_body_size || '10mb'}))
	app.use(express.compress())
	app.use(Middleware.anti_loop(config))

	// validate all of these params as a package name
	// this might be too harsh, so ask if it causes trouble
	app.param('package', validate_name)
	app.param('filename', validate_name)
	app.param('tag', validate_name)
	app.param('version', validate_name)
	app.param('revision', validate_name)

	// these can't be safely put into express url for some reason
	app.param('_rev', match(/^-rev$/))
	app.param('org_couchdb_user', match(/^org\.couchdb\.user:/))
	app.param('anything', match(/.*/))

/*  app.get('/-/all', function(req, res) {
		var https = require('https')
		var JSONStream = require('JSONStream')
		var request = require('request')({
			url: 'https://registry.npmjs.org/-/all',
		})
		.pipe(JSONStream.parse('*'))
		.on('data', function(d) {
			console.log(d)
		})
	})*/
	
	Handlebars.registerPartial('entry', fs.readFileSync(require.resolve('./GUI/entry.hbs'), 'utf8'));
	var template = Handlebars.compile(fs.readFileSync(require.resolve('./GUI/index.hbs'), 'utf8'));

	app.get('/', can('access'), function(req, res, next) {
		res.setHeader('Content-Type', 'text/html');

		storage.get_local(function(err, packages) {
			res.send(template({
				name:       config.title || "Sinopia",
				packages:   packages,
				baseUrl:    config.url_prefix || req.protocol + '://' + req.get('host') + '/'
			}));
		});
	});

	// TODO: anonymous user?
	app.get('/:package/:version?', can('access'), function(req, res, next) {
		storage.get_package(req.params.package, {req: req}, function(err, info) {
			if (err) return next(err)
			info = utils.filter_tarball_urls(info, req, config)

			var version = req.params.version
			  , t
			if (!version) {
				return res.send(info)
			}

			if ((t = utils.get_version(info, version)) != null) {
				return res.send(t)
			}

			if (info['dist-tags'] != null) {
				if (info['dist-tags'][version] != null) {
					version = info['dist-tags'][version]
					if ((t = utils.get_version(info, version)) != null) {
						return res.send(t)
					}
				}
			}

			return next(new UError({
				status: 404,
				message: 'version not found: ' + req.params.version
			}))
		})
	})

	app.get('/:package/-/:filename', can('access'), function(req, res, next) {
		var stream = storage.get_tarball(req.params.package, req.params.filename)
		stream.on('content-length', function(v) {
			res.header('Content-Length', v)
		})
		stream.on('error', function(err) {
			return res.report_error(err)
		})
		res.header('Content-Type', 'application/octet-stream')
		stream.pipe(res)
	})

	// searching packages
	app.get('/-/all/:anything?', function(req, res, next) {
		storage.search(req.param.startkey || 0, {req: req}, function(err, result) {
			if (err) return next(err)
			for (var pkg in result) {
				if (!config.allow_access(pkg, req.remoteUser)) {
					delete result[pkg]
				}
			}
			return res.send(result)
		})
	})

	//app.get('/*', function(req, res) {
	//  proxy.request(req, res)
	//})

	// placeholder 'cause npm require to be authenticated to publish
	// we do not do any real authentication yet
	app.post('/_session', cookies.express(), function(req, res) {
		res.cookies.set('AuthSession', String(Math.random()), {
			// npmjs.org sets 10h expire
			expires: new Date(Date.now() + 10*60*60*1000)
		})
		res.send({'ok':true,'name':'somebody','roles':[]})
	})

	app.get('/-/user/:org_couchdb_user', function(req, res, next) {
		res.status(200)
		return res.send({
			ok: 'you are authenticated as "' + req.remoteUser + '"',
		})
	})

<<<<<<< HEAD
	app.put('/-/user/:org_couchdb_user/:_rev?/:revision?', function(req, res, next) {
		if (req.remoteUser != null) {
			res.status(201)
=======
	app.put('/-/user/:org_couchdb_user', function(req, res, next) {
		users.add(req.body, function(err) {
			res.status(409)
			return res.send({
				error: 'registration is not implemented',
			})
		});
	})

	app.put('/-/user/:org_couchdb_user/-rev/*', function(req, res, next) {
		if (req.remoteUser == null) {
			res.status(403)
>>>>>>> 96126e5a
			return res.send({
				ok: 'you are authenticated as "' + req.remoteUser + '"',
			})
		} else {
			if (typeof(req.body.name) !== 'string' || typeof(req.body.password) !== 'string') {
				return next(new UError({
					status: 400,
					message: 'user/password is not found in request (npm issue?)',
				}))
			}
			config.add_user(req.body.name, req.body.password, function(err) {
				if (err) {
					if (err.status < 500 && err.message === 'this user already exists') {
						// with npm registering is the same as logging in
						// so we replace message in case of conflict
						return next(new UError({
							status: 409,
							message: 'bad username/password, access denied'
						}))
					}
					return next(err)
				}

				res.status(201)
				return res.send({
					ok: 'user "' + req.body.name + '" created',
				})
			})
		}
	})

	// Static
	app.get('/-/static/:file', function(req, res, next) {
		var file = __dirname + '/static/' + req.params.file;
		fs.exists(file, function(exists) {
			if(exists) {
				res.sendfile(file);
			}
			else {
				res.status(404);
				res.send("File Not Found");
			}
		});
	});

	app.get('/-/logo', function(req, res, next) {
		res.sendfile(config.logo ? config.logo : __dirname + "/static/logo.png");
	});

	// Search
	app.get('/-/search/:query', function(req, res, next) {
		var results = search.query(req.params.query),
			packages = [];

		var getData = function(i) {
			storage.get_package(results[i].ref, function(err, entry) {
				if(entry) {
					packages.push(entry.versions[entry['dist-tags'].latest]);
				}

				if(i >= results.length - 1) {
					res.send(packages);
				}
				else {
					getData(i + 1);
				}
			});
		};

		if(results.length) {
			getData(0);
		}
		else {
			res.send([]);
		}
	});

	// Readme
	marked.setOptions({
	  highlight: function (code) {
		return require('highlight.js').highlightAuto(code).value;
	  }
	});

	app.get('/-/readme/:name/:version', function(req, res, next) {
		storage.get_readme(req.params.name, req.params.version, function(readme) {
			res.send(marked(readme));
		});
	});

	// tagging a package
	app.put('/:package/:tag', can('publish'), media('application/json'), function(req, res, next) {
		if (typeof(req.body) !== 'string') return next('route')

		var tags = {}
		tags[req.params.tag] = req.body
		storage.add_tags(req.params.package, tags, function(err) {
			if (err) return next(err)
			res.status(201)
			return res.send({
				ok: 'package tagged'
			})
		})
	})

	// publishing a package
	app.put('/:package/:_rev?/:revision?', can('publish'), media('application/json'), expect_json, function(req, res, next) {
		var name = req.params.package

		if (Object.keys(req.body).length == 1 && utils.is_object(req.body.users)) {
			return next(new UError({
				// 501 status is more meaningful, but npm doesn't show error message for 5xx
				status: 404,
				message: 'npm star|unstar calls are not implemented',
			}))
		}

		try {
			var metadata = utils.validate_metadata(req.body, name)
		} catch(err) {
			return next(new UError({
				status: 422,
				message: 'bad incoming package data',
			}))
		}

		if (req.params._rev) {
			storage.change_package(name, metadata, req.params.revision, function(err) {
				after_change(err, 'package changed')
			})
		} else {
			storage.add_package(name, metadata, function(err) {
				after_change(err, 'created new package')
			})
		}

		function after_change(err, ok_message) {
			// old npm behaviour
			if (metadata._attachments == null) {
				if (err) return next(err)
				res.status(201)
				return res.send({
					ok: ok_message
				})
			}

			// npm-registry-client 0.3+ embeds tarball into the json upload
			// https://github.com/isaacs/npm-registry-client/commit/e9fbeb8b67f249394f735c74ef11fe4720d46ca0
			// issue #31, dealing with it here:

			if (typeof(metadata._attachments) != 'object'
			||  Object.keys(metadata._attachments).length != 1
			||  typeof(metadata.versions) != 'object'
			||  Object.keys(metadata.versions).length != 1) {

				// npm is doing something strange again
				// if this happens in normal circumstances, report it as a bug
				return next(new UError({
					status: 400,
					message: 'unsupported registry call',
				}))
			}

			if (err && err.status != 409) return next(err)

			// at this point document is either created or existed before
			var t1 = Object.keys(metadata._attachments)[0]
			create_tarball(t1, metadata._attachments[t1], function(err) {
				if (err) return next(err)

				var t2 = Object.keys(metadata.versions)[0]
				create_version(t2, metadata.versions[t2], function(err) {
					if (err) return next(err)

					add_tags(metadata['dist-tags'], function(err) {
						if (err) return next(err)

						res.status(201)
						return res.send({
							ok: ok_message
						})
					})
				})
			})
		}

		function create_tarball(filename, data, cb) {
			var stream = storage.add_tarball(name, filename)
			stream.on('error', function(err) {
				cb(err)
			})
			stream.on('success', function() {
				cb()
			})

			// this is dumb and memory-consuming, but what choices do we have?
			stream.end(new Buffer(data.data, 'base64'))
			stream.done()
		}

		function create_version(version, data, cb) {
			storage.add_version(name, version, data, null, cb)
		}

		function add_tags(tags, cb) {
			storage.add_tags(name, tags, cb)
		}
	})

	// unpublishing an entire package
	app.delete('/:package/-rev/*', can('publish'), function(req, res, next) {
		storage.remove_package(req.params.package, function(err) {
			if (err) return next(err)
			res.status(201)
			return res.send({
				ok: 'package removed'
			})
		})
	})

	// removing a tarball
	app.delete('/:package/-/:filename/-rev/:revision', can('publish'), function(req, res, next) {
		storage.remove_tarball(req.params.package, req.params.filename, req.params.revision, function(err) {
			if (err) return next(err)
			res.status(201)
			return res.send({
				ok: 'tarball removed'
			})
		})
	})

	// uploading package tarball
	app.put('/:package/-/:filename/*', can('publish'), media('application/octet-stream'), function(req, res, next) {
		var name = req.params.package

		var stream = storage.add_tarball(name, req.params.filename)
		req.pipe(stream)

		// checking if end event came before closing
		var complete = false
		req.on('end', function() {
			complete = true
			stream.done()
		})
		req.on('close', function() {
			if (!complete) {
				stream.abort()
			}
		})

		stream.on('error', function(err) {
			return res.report_error(err)
		})
		stream.on('success', function() {
			res.status(201)
			return res.send({
				ok: 'tarball uploaded successfully'
			})
		})
	})

	// adding a version
	app.put('/:package/:version/-tag/:tag', can('publish'), media('application/json'), expect_json, function(req, res, next) {
		var name = req.params.package
		  , version = req.params.version
		  , tag = req.params.tag

		storage.add_version(name, version, req.body, tag, function(err) {
			if (err) return next(err)
			res.status(201)
			return res.send({
				ok: 'package published'
			})
		})
	})

	app.use(app.router)
	app.use(function(err, req, res, next) {
		if (typeof(res.report_error) !== 'function') {
			// in case of very early error this middleware may not be loaded before error is generated
			// fixing that
			error_reporting_middleware(req, res, function(){})
		}
		res.report_error(err)
	})

	return app
}
<|MERGE_RESOLUTION|>--- conflicted
+++ resolved
@@ -223,24 +223,9 @@
 		})
 	})
 
-<<<<<<< HEAD
 	app.put('/-/user/:org_couchdb_user/:_rev?/:revision?', function(req, res, next) {
 		if (req.remoteUser != null) {
 			res.status(201)
-=======
-	app.put('/-/user/:org_couchdb_user', function(req, res, next) {
-		users.add(req.body, function(err) {
-			res.status(409)
-			return res.send({
-				error: 'registration is not implemented',
-			})
-		});
-	})
-
-	app.put('/-/user/:org_couchdb_user/-rev/*', function(req, res, next) {
-		if (req.remoteUser == null) {
-			res.status(403)
->>>>>>> 96126e5a
 			return res.send({
 				ok: 'you are authenticated as "' + req.remoteUser + '"',
 			})
